--- conflicted
+++ resolved
@@ -10,17 +10,9 @@
   - windows
 
 go:
-<<<<<<< HEAD
   - 1.11.x
   - 1.12.x
   - 1.13.x
-=======
-  - 1.8.x
-  - 1.9.x
-  - 1.10.x
-  - 1.11.x
-  - 1.x
->>>>>>> 05baaea2
 
 install:
   - go get github.com/gobwas/pool
